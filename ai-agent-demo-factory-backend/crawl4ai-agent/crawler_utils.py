# crawler_utils.py - Reusable web crawling utilities
import os
import re
import time
import json
import urllib.parse
import urllib.robotparser as robotparser
from collections import deque
from pathlib import Path
from typing import Dict, List, Set, Optional, Any, Tuple
from dataclasses import dataclass
import asyncio
import logging

# AI Classification imports (now in same directory)
try:
    from ai_content_classifier import AIContentClassifier, HeuristicClassifier, ClassificationResult
    from ai_config import get_ai_config
    AI_AVAILABLE = True
except ImportError as e:
    AI_AVAILABLE = False
    print(f"AI classification not available: {e}")

# Quality Plateau Detection
try:
    from quality_plateau import HybridQualityMonitor, QualityMetrics as PlateauQualityMetrics
    PLATEAU_AVAILABLE = True
except ImportError as e:
    PLATEAU_AVAILABLE = False
    print(f"Quality plateau detection not available: {e}")

# Content Deduplication System
try:
    from content_deduplicator import ContentDeduplicator
    DEDUPLICATION_AVAILABLE = True
except ImportError as e:
    DEDUPLICATION_AVAILABLE = False
    print(f"Content deduplication not available: {e}")

# Enable long paths on Windows
if os.name == 'nt':
    try:
        import ctypes
        from ctypes import wintypes
        kernel32 = ctypes.WinDLL('kernel32', use_last_error=True)
        kernel32.SetProcessDEPPolicy.argtypes = [wintypes.DWORD]
        kernel32.SetProcessDEPPolicy.restype = wintypes.BOOL
    except:
        pass  # Ignore if not available

try:
    from bs4 import BeautifulSoup
    HAVE_BS4 = True
except Exception:
    HAVE_BS4 = False

from crawl4ai import AsyncWebCrawler

def _get_site_specific_thresholds(site_type):
    """
    Map BusinessSiteType to quality plateau thresholds
    All 13 site types from ai_content_classifier.py with appropriate settings
    """
    from ai_content_classifier import BusinessSiteType
    
    # VERY PERMISSIVE - Product/content rich sites that want comprehensive coverage
    if site_type == BusinessSiteType.ECOMMERCE:
        return {
            'quality_window_size': 25,      # Larger window for product variety
            'worthy_threshold': 0.15,       # Only 15% worthy needed (very low)
            'diversity_threshold': 0.95,    # 95% similarity to stop (very high)
            'diversity_window_size': 20     # Check more pages for diversity
        }
    elif site_type == BusinessSiteType.RESTAURANT:
        return {
            'quality_window_size': 20,
            'worthy_threshold': 0.2,        # Most restaurant content is valuable
            'diversity_threshold': 0.9,     # Menu items can be similar
            'diversity_window_size': 15
        }
    elif site_type == BusinessSiteType.REAL_ESTATE:
        return {
            'quality_window_size': 25,
            'worthy_threshold': 0.2,        # Property listings are valuable
            'diversity_threshold': 0.9,     # Properties can be similar
            'diversity_window_size': 18
        }
    
    # MODERATELY PERMISSIVE - Professional content sites
    elif site_type == BusinessSiteType.HEALTHCARE:
        return {
            'quality_window_size': 20,
            'worthy_threshold': 0.25,       # Medical content should be quality
            'diversity_threshold': 0.85,    # Allow some similar health topics
            'diversity_window_size': 15
        }
    elif site_type == BusinessSiteType.EDUCATIONAL:
        return {
            'quality_window_size': 22,
            'worthy_threshold': 0.25,       # Academic content variety important
            'diversity_threshold': 0.85,    # Courses/programs can be similar
            'diversity_window_size': 16
        }
    elif site_type == BusinessSiteType.LEGAL:
        return {
            'quality_window_size': 18,
            'worthy_threshold': 0.3,        # Legal content should be substantial
            'diversity_threshold': 0.85,    # Practice areas can overlap
            'diversity_window_size': 14
        }
    elif site_type == BusinessSiteType.TECHNOLOGY:
        return {
            'quality_window_size': 22,
            'worthy_threshold': 0.2,        # Tech content often valuable (bias toward inclusion)
            'diversity_threshold': 0.85,    # Products/solutions can be similar
            'diversity_window_size': 16
        }
    elif site_type == BusinessSiteType.NON_PROFIT:
        return {
            'quality_window_size': 20,
            'worthy_threshold': 0.25,       # Mission-driven content important
            'diversity_threshold': 0.8,     # Programs/initiatives should be diverse
            'diversity_window_size': 15
        }
    
    # BALANCED - Standard business content
    elif site_type == BusinessSiteType.BANKING:
        return {
            'quality_window_size': 20,
            'worthy_threshold': 0.3,        # Financial content needs quality
            'diversity_threshold': 0.8,     # Standard similarity threshold
            'diversity_window_size': 15
        }
    elif site_type == BusinessSiteType.CORPORATE:
        return {
            'quality_window_size': 18,
            'worthy_threshold': 0.3,        # Professional corporate content
            'diversity_threshold': 0.8,     # Business content should vary
            'diversity_window_size': 14
        }
    elif site_type == BusinessSiteType.GOVERNMENT:
        return {
            'quality_window_size': 20,
            'worthy_threshold': 0.3,        # Government services should be quality
            'diversity_threshold': 0.8,     # Services should be diverse
            'diversity_window_size': 15
        }
    
    # HIGHER STANDARDS - Content/editorial sites
    elif site_type == BusinessSiteType.NEWS:
        return {
            'quality_window_size': 18,
            'worthy_threshold': 0.4,        # News should be engaging
            'diversity_threshold': 0.7,     # Articles can be topically similar
            'diversity_window_size': 12
        }
    elif site_type == BusinessSiteType.ENTERTAINMENT:
        return {
            'quality_window_size': 20,
            'worthy_threshold': 0.35,       # Entertainment should be engaging
            'diversity_threshold': 0.75,    # Content can have similar themes
            'diversity_window_size': 14
        }
    
    # DEFAULT - Unknown or unmatched site types
    else:  # BusinessSiteType.UNKNOWN or any new types
        return {
            'quality_window_size': 20,
            'worthy_threshold': 0.3,        # Balanced default
            'diversity_threshold': 0.8,     # Standard similarity threshold
            'diversity_window_size': 15
        }

@dataclass
class CrawlConfig:
    """Configuration for web crawling"""
    domain: str
    output_root: Path
    max_pages: int = 100
    request_gap: float = 0.6
    user_agent: str = "Mozilla/5.0 (compatible; Crawl4AI-Agent/1.0)"
    respect_robots: bool = True
    start_url: Optional[str] = None
    # Browser configuration for JS-heavy sites
    timeout: int = 30
    wait_for: str = 'networkidle'  # 'networkidle', 'domcontentloaded', 'load'
    additional_wait: float = 0.0  # Extra wait after wait_for condition (for heavy JS)
    headless: bool = True
    screenshot: bool = False
    # Cost tracking
    cost_tracker: Optional[Any] = None  # CostTracker instance for AI cost monitoring
    javascript: bool = True
    max_concurrent: int = 5
    # Content deduplication settings
    enable_deduplication: bool = True
    dedup_similarity_threshold: float = 0.85  # 85% similarity threshold
    dedup_min_content_length: int = 100  # Minimum content length to analyze
    # Anti-detection features
    stealth_mode: bool = False
    realistic_viewport: bool = True
    extra_headers: dict = None
    # Enhanced JS rendering features
    wait_for_selector: Optional[str] = None  # CSS selector to wait for
    selector_timeout: int = 10000  # Timeout for selector wait (ms)
    auto_scroll: bool = False  # Auto-scroll to trigger lazy loading
    scroll_delay: int = 1000  # Delay between scroll actions (ms)
    post_load_delay: int = 0  # Extra delay after all loading (ms)
    js_code: Optional[List[str]] = None  # JavaScript code to execute
    # Cost tracking
    cost_tracker: Optional[object] = None  # CostTracker instance for AI cost monitoring
    # Classification cache for avoiding duplicate AI calls
    classification_cache: Optional[dict] = None  # Session cache for AI classifications

# URL helpers
DROP_QUERY_KEYS = {"utm_source","utm_medium","utm_campaign","utm_term","utm_content","gclid","fbclid","_ga","_gl"}

def url_canon(url: str) -> str:
    """
    Canonicalize a URL for de-duplication:
    - lowercase scheme/host
    - collapse duplicate slashes
    - drop fragment
    - drop known tracking params
    - normalise trailing slash (except root)
    """
    parts = urllib.parse.urlsplit(url)
    scheme = parts.scheme.lower()
    netloc = parts.netloc.lower()

    # collapse // in path
    path = re.sub(r"/{2,}", "/", parts.path)

    # drop fragment
    fragment = ""

    # clean query
    q = urllib.parse.parse_qsl(parts.query, keep_blank_values=True)
    q = [(k, v) for (k, v) in q if k not in DROP_QUERY_KEYS]
    query = urllib.parse.urlencode(q, doseq=True)

    # normalise trailing slash: keep root "/", but strip elsewhere
    if path != "/" and path.endswith("/"):
        path = path[:-1]

    return urllib.parse.urlunsplit((scheme, netloc, path, query, fragment))

def is_same_site(url: str, domain: str) -> bool:
    """Check if URL belongs to the specified domain"""
    try:
        host = urllib.parse.urlsplit(url).netloc.lower()
        return host.endswith(domain)
    except Exception:
        return False

BINARY_EXTENSIONS = (
    ".png",".jpg",".jpeg",".gif",".webp",".svg",".pdf",".zip",".rar",".7z",
    ".mp4",".mov",".avi",".mp3",".wav",".ogg",".webm",".ico",".dmg",".exe",
    ".css",".js",".mjs",".json",".xml",".txt",".csv"
)

def looks_binary(url: str) -> bool:
    """Check if URL points to a binary file"""
    path = urllib.parse.urlsplit(url).path.lower()
    return any(path.endswith(ext) for ext in BINARY_EXTENSIONS)

def is_demo_worthy_url(url: str) -> tuple[bool, str]:
    """
    Check if URL is worth including in demo site
    
    Returns:
        (is_worthy, reason_if_not)
    """
    parsed = urllib.parse.urlsplit(url)
    path = parsed.path.lower()
    query = parsed.query.lower()
    
    # Check for extremely long paths (likely auto-generated/spam)
    if len(path) > 300:  # Much more generous limit for business URLs
        return False, "path_too_long"
    
    # Check query string complexity (tracking/session URLs)
    if len(query) > 100:
        return False, "complex_query"
    
    # Skip technical/backend paths (but allow business content)
    skip_path_patterns = [
        '/api/', '/cgi-bin/', '/internal/', '/admin/', '/_',
        '/tracking/', '/analytics/', '/pixel/', '/beacon/',
        '/ajax/', '/json/', '/xml/', '/rss/', '/feed/',
        '/oauth/', '/auth/', '/login/', '/logout/', '/session/',
        '/forms/submit/', '/handlers/', '/processors/',
        # Keep: /download/, /pdf/, /export/, /print/ - these might have business value
    ]
    
    for pattern in skip_path_patterns:
        if pattern in path:
            return False, "non_content_path"
    
    # Skip tracking/analytics query parameters
    skip_query_patterns = [
        'utm_', 'gclid=', 'fbclid=', '_ga=', '_gl=',
        'session=', 'token=', 'auth=', 'key=',
        'timestamp=', 'cache=', 'v=', 'version='
    ]
    
    for pattern in skip_query_patterns:
        if pattern in query:
            return False, "tracking_params"
    
    # Skip file extensions that aren't useful for demos
    # Keep: .pdf (might have valuable business docs), .doc/.docx, .ppt/.pptx (business content)
    useless_extensions = [
        '.zip', '.rar', '.tar', '.gz', '.exe', '.dmg', '.msi',
        '.xml', '.json', '.csv', '.log', '.tmp', '.bak',
        # Technical files
        '.js.map', '.css.map', '.woff', '.woff2', '.eot', '.ttf'
    ]
    
    for ext in useless_extensions:
        if path.endswith(ext):
            return False, "useless_file_type"
    
    # Skip overly complex URLs (likely generated)
    path_segments = [s for s in path.split('/') if s]
    if len(path_segments) > 8:  # Very deep nesting
        return False, "too_deep_nesting"
    
    # Skip URLs with too many special characters (likely generated)
    special_char_count = sum(1 for c in path if c in '-_=&%?#')
    if special_char_count > 15:
        return False, "too_many_special_chars"
    
    return True, ""

# AI-Enhanced Classification Functions

_ai_classifier = None  # Global classifier instance
_logger = logging.getLogger(__name__)

def get_ai_classifier() -> Optional[AIContentClassifier]:
    """Get or create the global AI classifier instance"""
    global _ai_classifier
    if not AI_AVAILABLE:
        return None
        
    if _ai_classifier is None:
        try:
            config = get_ai_config()
            _ai_classifier = AIContentClassifier(
                api_key=config.openai_api_key or config.anthropic_api_key,
                model=config.preferred_model
            )
        except Exception as e:
            _logger.warning(f"Could not initialize AI classifier: {e}")
            return None
    
    return _ai_classifier

async def is_demo_worthy_url_ai(url: str, content: str = "", title: str = "", cost_tracker=None, classification_cache=None) -> tuple[bool, str, dict]:
    """
    AI-enhanced URL worthiness check with fallback to heuristics and session cache
    
    Args:
        url: URL to classify
        content: Page content (if available)
        title: Page title (if available)
        cost_tracker: Cost tracking instance
        classification_cache: Session cache dict to avoid duplicate classifications
    
    Returns:
        (is_worthy, reason, classification_details)
    """
    # Check classification cache first (avoid duplicate AI calls)
    if classification_cache and url in classification_cache:
        cached_result = classification_cache[url]
        _logger.debug(f"Cache hit for {url}: {cached_result['reasoning']}")
        return cached_result['is_worthy'], cached_result['reasoning'], cached_result['details']
    
    classification_details = {
        'method': 'unknown',
        'confidence': 0.0,
        'reasoning': '',
        'ai_available': AI_AVAILABLE
    }
    
    # First, check basic technical filters (these are still useful)
    basic_worthy, basic_reason = is_demo_worthy_url(url)
    if not basic_worthy:
        classification_details.update({
            'method': 'basic_filter',
            'confidence': 0.9,
            'reasoning': f'Failed basic filter: {basic_reason}'
        })
        result = (False, basic_reason, classification_details)
        
        # Cache basic filter results too
        if classification_cache is not None:
            classification_cache[url] = {
                'is_worthy': False,
                'reasoning': basic_reason,
                'details': classification_details
            }
        
        return result
    
    # Try AI classification if available
    ai_classifier = get_ai_classifier()
    if ai_classifier:
        try:
            result: ClassificationResult = await ai_classifier.classify_content(url, content, title)
            
            # Track costs if cost_tracker provided
            if cost_tracker:
                content_length = len(content + title)
                cost_tracker.track_classification(url, result, content_length)
            
            classification_details.update({
                'method': result.method_used,
                'confidence': result.confidence,
                'reasoning': result.reasoning
            })
            
            final_result = (result.is_worthy, result.reasoning if not result.is_worthy else "", classification_details)
            
            # Cache AI classification result
            if classification_cache is not None:
                classification_cache[url] = {
                    'is_worthy': result.is_worthy,
                    'reasoning': result.reasoning if not result.is_worthy else "",
                    'details': classification_details
                }
            
            return final_result
            
        except Exception as e:
            _logger.warning(f"AI classification failed for {url}: {e}")
            # Fall through to heuristic
    
    # Fallback to enhanced heuristic (better than just basic filters)
    if AI_AVAILABLE:
        try:
            heuristic_classifier = HeuristicClassifier()
            result = heuristic_classifier.classify(url, content, title)
            classification_details.update({
                'method': result.method_used,
                'confidence': result.confidence,
                'reasoning': result.reasoning
            })
            
            final_result = (result.is_worthy, result.reasoning if not result.is_worthy else "", classification_details)
            
            # Cache heuristic classification result
            if classification_cache is not None:
                classification_cache[url] = {
                    'is_worthy': result.is_worthy,
                    'reasoning': result.reasoning if not result.is_worthy else "",
                    'details': classification_details
                }
            
            return final_result
            
        except Exception as e:
            _logger.warning(f"Heuristic classification failed for {url}: {e}")
    
    # Final fallback to basic filters (already passed above)
    classification_details.update({
        'method': 'basic_only',
        'confidence': 0.7,
        'reasoning': 'Only basic filtering applied'
    })
    
    final_result = (True, "", classification_details)
    
    # Cache fallback result
    if classification_cache is not None:
        classification_cache[url] = {
            'is_worthy': True,
            'reasoning': "",
            'details': classification_details
        }
    
    return final_result

def is_demo_worthy_url_sync(url: str, content: str = "", title: str = "") -> tuple[bool, str]:
    """
    Synchronous version of AI-enhanced URL worthiness check
    Uses heuristics only (no async AI calls)
    """
    # Basic technical filters first
    basic_worthy, basic_reason = is_demo_worthy_url(url)
    if not basic_worthy:
        return False, basic_reason
    
    # Try enhanced heuristic if available
    if AI_AVAILABLE:
        try:
            heuristic_classifier = HeuristicClassifier()
            result = heuristic_classifier.classify(url, content, title)
            # Return simple reason for worthy URLs, full reasoning for filtered URLs
            if result.is_worthy:
                return True, ""
            else:
                # Extract just the key reason, not the full "Heuristic: ..." text
                reason = result.reasoning.replace("Heuristic: ", "").split(";")[0].split(",")[0]
                # Don't return generic messages as filter reasons
                if "default scoring" in reason.lower() or not reason.strip():
                    reason = "filtered"
                return False, reason
        except Exception as e:
            _logger.warning(f"Heuristic classification failed for {url}: {e}")
    
    # Fallback to basic (already passed)
    return True, ""

def to_abs(base: str, href: str | None) -> str | None:
    """Convert relative URL to absolute"""
    if not href:
        return None
    if href.startswith(("mailto:", "tel:", "javascript:", "#")):
        return None
    u = urllib.parse.urljoin(base, href)
    return url_canon(u)

# Folder-style slugify
_invalid = re.compile(r"[^a-z0-9._-]+")

def path_slug(url: str, output_root: Path) -> Path:
    """
    Map a URL to a folder structure with Windows path length protection:
    
    https://example.com/                   -> output/example.com/index.md
    https://example.com/page               -> output/example.com/page/index.md
    https://example.com/page?x=1           -> output/example.com/page/_q_x=1/index.md
    """
    parts = urllib.parse.urlsplit(url)
    host = parts.netloc.lower()
    path = parts.path

    if not path or path == "/":
        segments = []
    else:
        segments = [s for s in path.split("/") if s]

    # sanitise each segment with shorter limits for Windows
    segments = [_invalid.sub("-", s.lower()).strip("-")[:40] for s in segments]

    # encode query if present (shorter for Windows)
    if parts.query:
        q = urllib.parse.parse_qsl(parts.query, keep_blank_values=True)
        q.sort()
        qstr = "&".join([f"{_invalid.sub('-', k.lower())}={_invalid.sub('-', v.lower())}" for k, v in q])[:60]
        segments.append(f"_q_{qstr}")

    # compose final path: output_root/<host>/<segments...>/
    final_dir = output_root / host
    for s in segments:
        final_dir = final_dir / s
    
    return final_dir

def extract_links(html: str, base_url: str) -> Set[str]:
    """Extract all links from HTML content"""
    links: Set[str] = set()
    if not html:
        return links

    if HAVE_BS4:
        soup = BeautifulSoup(html, "html.parser")
        for a in soup.find_all("a", href=True):
            u = to_abs(base_url, a["href"])
            if u:
                links.add(u)
        return links

    # fallback regex
    for m in re.finditer(r'href=["\']([^"\']+)["\']', html, flags=re.I):
        u = to_abs(base_url, m.group(1))
        if u:
            links.add(u)
    return links

@dataclass
class CrawlResult:
    """Result of crawling a single page"""
    url: str
    success: bool
    raw_html: str = ""
    markdown: str = ""
    title: str = ""
    content_type: str = ""
    links: Set[str] = None
    error: Optional[str] = None
    ai_classification: Optional[Dict[str, Any]] = None
    html_type: str = "raw"  # "raw" or "rendered"
    
    def __post_init__(self):
        if self.links is None:
            self.links = set()

async def crawl_page(crawler: AsyncWebCrawler, url: str, config: CrawlConfig, cost_tracker=None, classification_cache=None) -> CrawlResult:
    """Crawl a single page and return structured results"""
    try:
        if config.request_gap > 0:
            time.sleep(config.request_gap)
            
        # Configure page-level settings for JS-heavy sites
        arun_kwargs = {
            'timeout': config.timeout * 1000,  # Convert to milliseconds
            'wait_for': config.wait_for,
            'screenshot': config.screenshot,
            'extract_format': 'html'  # Force rendered HTML instead of markdown
        }
        
        # Add wait for specific selector if configured
        if config.wait_for_selector:
            arun_kwargs['wait_for_selector'] = config.wait_for_selector
            arun_kwargs['selector_timeout'] = config.selector_timeout
        
        # Add post-load delay for JS completion
        if config.post_load_delay > 0:
            arun_kwargs['post_load_delay'] = config.post_load_delay
        
        # Build JS code list for execution
        js_code_list = []
        
        # Add stealth mode if enabled
        if config.stealth_mode:
            stealth_js = """
            // Basic anti-detection measures
            Object.defineProperty(navigator, 'webdriver', {get: () => undefined});
            Object.defineProperty(navigator, 'plugins', {get: () => [1, 2, 3, 4, 5]});
            Object.defineProperty(navigator, 'languages', {get: () => ['en-AU', 'en']});
            window.chrome = {runtime: {}};
            """
            js_code_list.append(stealth_js)
        
        # Add auto-scroll if enabled (triggers lazy loading)
        if config.auto_scroll:
            scroll_js = """
            // Auto-scroll to trigger lazy loading
            console.log('Starting auto-scroll for lazy loading...');
            
            // Scroll to bottom
            window.scrollTo(0, document.body.scrollHeight);
            await new Promise(r => setTimeout(r, {scroll_delay}));
            
            // Scroll to middle  
            window.scrollTo(0, document.body.scrollHeight / 2);
            await new Promise(r => setTimeout(r, {scroll_delay}));
            
            // Scroll back to top
            window.scrollTo(0, 0);
            await new Promise(r => setTimeout(r, {scroll_delay}));
            
            console.log('Auto-scroll complete');
            """.format(scroll_delay=config.scroll_delay)
            js_code_list.append(scroll_js)
        
        # Add custom JS code if provided
        if config.js_code:
            js_code_list.extend(config.js_code)
        
        # Set js_code if we have any
        if js_code_list:
            arun_kwargs['js_code'] = js_code_list
        
        # Filter out None values and invalid parameters
        arun_kwargs = {k: v for k, v in arun_kwargs.items() if v is not None}
        
        result = await crawler.arun(url, **arun_kwargs)
        
        # Additional wait for heavy JS apps (after networkidle)
        if config.additional_wait > 0:
            print(f"⏱️ Additional wait: {config.additional_wait}s for JS completion")
            await asyncio.sleep(config.additional_wait)
        
        # Extract content - prioritize rendered HTML over raw HTML for JS-heavy sites
        rendered_html = getattr(result, "html", None) or getattr(result, "cleaned_html", None)
        raw_html = getattr(result, "raw_html", None)
        
        # For JS-heavy sites, use rendered HTML if available, otherwise fall back to raw_html
        final_html = rendered_html if rendered_html else raw_html or ""
        
        content_md = getattr(result, "markdown", None) or getattr(result, "clean_text", "") or ""
        title = getattr(result, "title", "") or ""
        content_type = getattr(result, "content_type", "") or ""
        
        # Log which HTML we're using for debugging
        if rendered_html and rendered_html != raw_html:
            print(f" Using rendered HTML (post-JS) for {url}")
        else:
            print(f"  Using raw HTML (pre-JS) for {url}")
        
        # AI Content Classification - analyze actual page content
        ai_worthy = True  # default to worthy
        ai_reasoning = ""
        ai_confidence = 0.7
        
        if AI_AVAILABLE:
            try:
                # Use AI to classify the actual page content
                is_worthy, reason, details = await is_demo_worthy_url_ai(url, content_md, title, cost_tracker, classification_cache)
                ai_worthy = is_worthy
                ai_reasoning = details.get('reasoning', reason)
                ai_confidence = details.get('confidence', 0.7)
                
                # Log AI decisions for monitoring
                _logger.info(f"AI Classification: {url} -> {'WORTHY' if ai_worthy else 'FILTERED'} ({ai_confidence:.2f}) - {ai_reasoning[:100]}")
                
                # If AI says not worthy, skip this page entirely
                if not ai_worthy:
                    return CrawlResult(
                        url=url,
                        success=False,
                        error=f"AI classified as not demo-worthy: {ai_reasoning}",
                        ai_classification={'worthy': False, 'reasoning': ai_reasoning, 'confidence': ai_confidence}
                    )
                    
            except Exception as e:
                _logger.warning(f"AI classification failed for {url}: {e}, proceeding with content")
                # Continue with page if AI fails
        
        # Extract links from the final HTML (rendered if available)
        links = extract_links(final_html, url)
        
        return CrawlResult(
            url=url,
            success=True,
            raw_html=final_html,  # Use rendered HTML instead of raw
            markdown=content_md,
            title=title,
            content_type=content_type,
            links=links,
            ai_classification={'worthy': ai_worthy, 'reasoning': ai_reasoning, 'confidence': ai_confidence},
            html_type="rendered" if rendered_html and rendered_html != raw_html else "raw"
        )
        
    except Exception as e:
        return CrawlResult(
            url=url,
            success=False,
            error=str(e)
        )

def save_crawl_result(result: CrawlResult, config: CrawlConfig) -> Optional[Path]:
    """Save crawl result to filesystem in organized structure"""
    try:
        folder = path_slug(result.url, config.output_root)
        folder.mkdir(parents=True, exist_ok=True)
        
        md_path = folder / "index.md"
        meta_path = folder / "meta.json"
        raw_html_path = folder / "raw.html"
        rendered_html_path = folder / "index.html"
        
        # Write files
        with md_path.open("w", encoding="utf-8") as f:
            f.write(result.markdown)
        
        if result.raw_html:
            # Save to index.html for rendered content (post-JS)
            with rendered_html_path.open("w", encoding="utf-8") as f:
                f.write(result.raw_html)
            
            # Also save to raw.html for backwards compatibility
            with raw_html_path.open("w", encoding="utf-8") as f:
                f.write(result.raw_html)
        
        meta = {
            "url": result.url,
            "title": result.title,
            "fetched_at": time.strftime("%Y-%m-%dT%H:%M:%SZ", time.gmtime()),
            "content_type": result.content_type,
            "bytes_html": len(result.raw_html) if result.raw_html else 0,
            "html_type": result.html_type,
            "success": result.success,
            "error": result.error
        }
        
        with meta_path.open("w", encoding="utf-8") as f:
            json.dump(meta, f, ensure_ascii=False, indent=2)
        
        return md_path
        
    except Exception as e:
        print(f"  Error saving {result.url}: {e} - skipping")
        return None

def setup_robots_parser(start_url: str) -> robotparser.RobotFileParser:
    """Setup and load robots.txt parser"""
    rp = robotparser.RobotFileParser()
    rp.set_url(urllib.parse.urljoin(start_url, "/robots.txt"))
    try:
        rp.read()
    except Exception:
        pass  # if robots fails to load, we proceed
    return rp

async def generic_crawl(config: CrawlConfig) -> Tuple[List[CrawlResult], Dict[str, Any]]:
    """
    Generic web crawler that can be configured for any domain with smart URL filtering
    
    Returns:
        results: List of crawl results
        stats: Dictionary with crawling statistics including filtering metrics
    """
    config.output_root.mkdir(parents=True, exist_ok=True)
    
    start_url = config.start_url or f"https://www.{config.domain}/"
    
    # Setup robots.txt if respecting it
    rp = None
    if config.respect_robots:
        rp = setup_robots_parser(start_url)
    
    q = deque([url_canon(start_url)])
    seen: Set[str] = set()
    results: List[CrawlResult] = []
    pages_crawled = 0
    
    # Track filtering stats
    filtered_urls = {
        "path_too_long": 0,
        "complex_query": 0,
        "non_content_path": 0,
        "tracking_params": 0,
        "useless_file_type": 0,
        "too_deep_nesting": 0,
        "too_many_special_chars": 0,
        "robots_blocked": 0,
        "binary_files": 0,
        "external_domains": 0
    }
    
    total_urls_discovered = 0
    
    # Configure crawler with browser settings for JS-heavy sites
    crawler_config = {
        'user_agent': config.user_agent,
        'headless': config.headless,
        'timeout': config.timeout
    }
    
    # Add JS-specific settings if needed
    if config.javascript:
        crawler_config['wait_for'] = config.wait_for
    
    # Add stealth mode settings  
    if config.stealth_mode:
        # Check for playwright-stealth availability
        try:
            import playwright_stealth
            _logger.info("Playwright-stealth available - enabling anti-detection")
            crawler_config.update({
                'viewport_width': 1920 if config.realistic_viewport else None,
                'viewport_height': 1080 if config.realistic_viewport else None,
                'stealth_mode': True  # Custom flag for our stealth implementation
            })
        except ImportError as e:
            _logger.warning(f"Playwright-stealth not available ({e}) - using basic anti-detection")
            crawler_config.update({
                'viewport_width': 1920 if config.realistic_viewport else None,
                'viewport_height': 1080 if config.realistic_viewport else None,
            })
    
    # Add extra headers for anti-detection
    if config.extra_headers:
        crawler_config['extra_headers'] = config.extra_headers
    
    # Initialize content deduplication system
    deduplicator = None
    if DEDUPLICATION_AVAILABLE and config.enable_deduplication:
        try:
            deduplicator = ContentDeduplicator(
                similarity_threshold=config.dedup_similarity_threshold,
                min_content_length=config.dedup_min_content_length
            )
            _logger.info(f"Content deduplication enabled (threshold: {config.dedup_similarity_threshold:.1%})")
        except Exception as e:
            _logger.warning(f"Could not initialize content deduplicator: {e}")
            deduplicator = None

    # Initialize quality plateau monitoring if available
    plateau_monitor = None
    if PLATEAU_AVAILABLE and AI_AVAILABLE:
        try:
            # Create AI classifier and site detector
            ai_config = get_ai_config()
            ai_classifier = AIContentClassifier(
                api_key=getattr(ai_config, 'openai_api_key', None),
                model=getattr(ai_config, 'model', 'gpt-4o-mini')
            )
            
            # Use existing BusinessSiteDetector for site type detection
            site_detector = ai_classifier.site_detector
            site_type = site_detector.detect_site_type(start_url, "", "")
            
            # Get site-specific quality thresholds
            thresholds = _get_site_specific_thresholds(site_type)
            
            plateau_monitor = HybridQualityMonitor(
                quality_window_size=thresholds['quality_window_size'],
                worthy_threshold=thresholds['worthy_threshold'],
                diversity_threshold=thresholds['diversity_threshold'],
                diversity_window_size=thresholds['diversity_window_size']
            )
            
            _logger.info(f"Quality plateau detection enabled for {site_type.value} site")
            _logger.info(f"Thresholds: worthy={thresholds['worthy_threshold']:.1%}, diversity={thresholds['diversity_threshold']:.1%}")
            
        except Exception as e:
            _logger.warning(f"Could not initialize quality plateau detection: {e}")
            plateau_monitor = None
    
    async with AsyncWebCrawler(**crawler_config) as crawler:
        while q and pages_crawled < config.max_pages:
            url = q.popleft()
            if url in seen:
                continue
            seen.add(url)
            
            # Check domain
            if not is_same_site(url, config.domain):
                filtered_urls["external_domains"] += 1
                continue
                
            # Check binary files
            if looks_binary(url):
                filtered_urls["binary_files"] += 1
                continue
            
            # Smart URL filtering (enhanced with AI heuristics)
            is_worthy, filter_reason = is_demo_worthy_url_sync(url)
            if not is_worthy:
                filtered_urls[filter_reason] += 1
                print(f"  Skipped {url} ({filter_reason})")
                continue
            
            # Check robots.txt if enabled
            if rp and config.respect_robots:
                try:
                    if not rp.can_fetch(config.user_agent, url):
                        filtered_urls["robots_blocked"] += 1
                        continue
                except Exception:
                    pass
            
            # Crawl the page (pass cost tracker and classification cache if available)
            cost_tracker = getattr(config, 'cost_tracker', None)
<<<<<<< HEAD
            result = await crawl_page(crawler, url, config, cost_tracker)

            # Check for content duplication before processing
            is_duplicate = False
            duplicate_reason = ""
            if result.success and deduplicator:
                try:
                    is_duplicate, duplicate_reason = deduplicator.is_duplicate(
                        url=result.url,
                        content=result.markdown,
                        title=result.title
                    )

                    if is_duplicate:
                        print(f"  Skipped duplicate content: {url} ({duplicate_reason})")
                        # Still add to results for statistics but mark as filtered
                        result.error = f"duplicate_content: {duplicate_reason}"
                        result.success = False
                except Exception as e:
                    _logger.warning(f"Deduplication check failed for {url}: {e}")
                    # Continue processing if deduplication fails

=======
            classification_cache = getattr(config, 'classification_cache', None)
            result = await crawl_page(crawler, url, config, cost_tracker, classification_cache)
>>>>>>> 0fb0bfb6
            results.append(result)

            if result.success and not is_duplicate:
                pages_crawled += 1

                # Save result
                saved_path = save_crawl_result(result, config)
                if saved_path:
                    print(f" [{pages_crawled}/{config.max_pages}] {url} -> {saved_path.name}")
                else:
                    print(f" [{pages_crawled}/{config.max_pages}] {url} -> [save failed]")
                
                # Queue new links with filtering
                all_links = list(result.links)
                total_urls_discovered += len(all_links)
                
                # Filter and queue links
                worthy_links = []
                for link_url in all_links:
                    if link_url in seen:
                        continue
                        
                    if not is_same_site(link_url, config.domain):
                        continue
                        
                    if looks_binary(link_url):
                        continue
                        
                    is_worthy, _ = is_demo_worthy_url_sync(link_url)
                    if is_worthy:
                        worthy_links.append(link_url)
                
                # Add to queue
                new_queued = 0
                for u in worthy_links:
                    if u not in q:
                        q.append(u)
                        new_queued += 1
                        
                print(f"  found {len(all_links)} links, queued {new_queued} worthy ones (queue: {len(q)})")
                
                # Quality plateau monitoring and intelligent stopping
                if plateau_monitor:
                    try:
                        # Create quality metrics from AI classification
                        if result.ai_classification:
                            is_worthy = result.ai_classification.get('worthy', True)
                            confidence = result.ai_classification.get('confidence', 0.7)
                            reasoning = result.ai_classification.get('reasoning', 'AI classified as worthy')
                        else:
                            # Fallback: assume successful crawl is worthy
                            is_worthy = True
                            confidence = 0.6
                            reasoning = 'Successful crawl without AI classification'
                        
                        # Generate content hash for diversity monitoring
                        import hashlib
                        content_hash = hashlib.md5(result.markdown.encode()).hexdigest()
                        
                        # Create plateau quality metrics
                        plateau_quality = PlateauQualityMetrics(
                            is_worthy=is_worthy,
                            confidence_score=confidence,
                            reasoning=reasoning,
                            url=url
                        )
                        
                        # Update plateau monitor
                        plateau_monitor.assess_page(plateau_quality, content_hash)
                        
                        # Check if we should stop crawling
                        should_stop, stop_reason = plateau_monitor.should_stop_crawling()
                        
                        if should_stop:
                            _logger.info(f"🛑 Quality plateau detected: {stop_reason}")
                            print(f"\n🛑 Intelligent stopping: {stop_reason}")
                            print(f"   Crawled {pages_crawled} pages with sufficient quality coverage")
                            break  # Exit the crawling loop
                        else:
                            # Log quality status every 10 pages
                            if pages_crawled % 10 == 0:
                                stats = plateau_monitor.get_comprehensive_stats()
                                _logger.info(f"📊 Quality check at page {pages_crawled}: {stats['recent_worthy_ratio']:.1%} recent quality")
                                
                    except Exception as e:
                        _logger.warning(f"Quality plateau monitoring failed for {url}: {e}")
                        # Continue crawling even if plateau monitoring fails
                        
            else:
                print(f"  Error on {url}: {result.error}")
    
    # Calculate filtering statistics
    total_filtered = sum(filtered_urls.values())
    quality_ratio = pages_crawled / (pages_crawled + total_filtered) if (pages_crawled + total_filtered) > 0 else 0
    
    # Include deduplication statistics if available
    deduplication_stats = {}
    if deduplicator:
        try:
            deduplication_stats = deduplicator.get_deduplication_summary()
            print(f"Content deduplication summary: {deduplication_stats['duplicate_rate']} duplicates filtered")
            print(f"  Breakdown: {deduplication_stats['breakdown']['exact_duplicates']} exact, {deduplication_stats['breakdown']['url_pattern_duplicates']} URL pattern, {deduplication_stats['breakdown']['text_similarity_duplicates']} text similarity, {deduplication_stats['breakdown']['template_duplicates']} template")
        except Exception as e:
            _logger.warning(f"Could not get deduplication statistics: {e}")

    # Include quality plateau statistics if available
    plateau_stats = {}
    if plateau_monitor:
        try:
            plateau_stats = plateau_monitor.get_comprehensive_stats()
            print(f"Quality plateau summary: {plateau_stats['recent_worthy_ratio']:.1%} recent quality, {plateau_stats['overall_worthy_ratio']:.1%} overall")
        except Exception as e:
            _logger.warning(f"Could not get plateau statistics: {e}")

    stats = {
        "pages_crawled": pages_crawled,
        "total_urls_seen": len(seen),
        "total_urls_discovered": total_urls_discovered,
        "successful_crawls": len([r for r in results if r.success]),
        "failed_crawls": len([r for r in results if not r.success]),
        "queue_remaining": len(q),
        "filtered_urls": filtered_urls,
        "total_filtered": total_filtered,
        "url_quality_ratio": quality_ratio,
        "filtering_efficiency": total_filtered / total_urls_discovered if total_urls_discovered > 0 else 0,
        "quality_plateau_stats": plateau_stats,  # Include plateau monitoring results
        "deduplication_stats": deduplication_stats  # Include content deduplication results
    }
    
    print(f"Done. Crawled {pages_crawled} quality page(s), filtered {total_filtered} junk URLs")
    print(f"URL Quality Ratio: {quality_ratio:.1%} (higher is better)")
    print(f"Output in: {config.output_root.resolve()}")
    
    return results, stats<|MERGE_RESOLUTION|>--- conflicted
+++ resolved
@@ -947,8 +947,8 @@
             
             # Crawl the page (pass cost tracker and classification cache if available)
             cost_tracker = getattr(config, 'cost_tracker', None)
-<<<<<<< HEAD
-            result = await crawl_page(crawler, url, config, cost_tracker)
+            classification_cache = getattr(config, 'classification_cache', None)
+            result = await crawl_page(crawler, url, config, cost_tracker, classification_cache)
 
             # Check for content duplication before processing
             is_duplicate = False
@@ -969,11 +969,6 @@
                 except Exception as e:
                     _logger.warning(f"Deduplication check failed for {url}: {e}")
                     # Continue processing if deduplication fails
-
-=======
-            classification_cache = getattr(config, 'classification_cache', None)
-            result = await crawl_page(crawler, url, config, cost_tracker, classification_cache)
->>>>>>> 0fb0bfb6
             results.append(result)
 
             if result.success and not is_duplicate:
