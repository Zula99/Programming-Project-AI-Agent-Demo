'use client'

// Find HeroIcons here: https://react-icons.github.io/react-icons/icons/hi/
import StatusBadge from "./StatusBadge";
import TabList from "./TabList";
import SortableTH from "./SortableTH";
<<<<<<< HEAD
import ProgressBar from "./ProgressBar";
import { useMemo, useState, ChangeEvent } from "react";
import {
=======
import { useMemo, useState, useEffect, ChangeEvent, FormEvent } from "react";
import { 
>>>>>>> 86094e19
	HiDownload,
    HiOutlineCheckCircle,
    HiClipboard,
    HiFilter,
    HiStop,
    HiPlay,
    HiRefresh,
} from "react-icons/hi";
import { HiArrowPath, HiMagnifyingGlass } from "react-icons/hi2";

type RunStatus = "running" | "complete";
type Tab = "data" | "config" | "logs";

interface OSResult {
	_id: string;
	_score: number;
	_source: {
		title: string;
		description: string;
		url: string;
		content?: string;
		metadata?: { depth?: string; contentType?: string };
	}
}

interface OSSearchResponse {
	took: number;
	hits: { total: { value: number }; hits: OSResult[] };
}

type PageRow = {
	id: string;
	path: string;
	title: string;
	type: "html" | "pdf" | "doc";
	size: number; // KB
};

const mockRun = {
	runId: "RUN-003",
	url: "https://agilent.com",
	status: "running" as RunStatus,
	startedAt: "14 Aug, 2025 10:12am",
};

const initialRows: PageRow[] = [
	{ id: "1", path: "/", title: "Home", type: "html", size: 18_322 },
	{ id: "2", path: "/pricing", title: "Pricing", type: "html", size: 25_101 },
	{ id: "3", path: "/about", title: "About", type: "html", size: 19_552 },
]

function formatKB(bytes: number) {
	return `${Math.max(1, Math.round(bytes / 1024))} KB`;
}

function urlPath(u: string): string {
	try {
		const p = new URL(u);
		return p.pathname || "/";
	} catch {
		return "/";
	}
}

function inferType(ct?: string, url?: string): PageRow["type"] {
	const lc = (ct || "").toLowerCase();
	const u = (url || "").toLowerCase();
	if (lc.includes("pdf") || u.endsWith(".pdf")) return "pdf";
	if (lc.includes("html") || lc.includes("text/")) return "html";
	return "doc";
}

function mapHitToRow(hit: OSResult): PageRow {
	const contentLen = hit._source.content?.length ?? 0;
	return {
		id: hit._id,
		path: urlPath(hit._source.url),
		title: hit._source.title || "Untitled",
		type: inferType(hit._source.metadata?.contentType, hit._source.url),
		size: contentLen,
	};
}

export default function ActiveRun() {
	const [activeTab, setActiveTab] = useState<Tab>("data");
	const [query, setQuery] = useState("");
	const [sortKey, setSortKey] = useState<keyof Pick<PageRow, "path" | "title" | "type" | "size">>("path");
    const [sortDir, setSortDir] = useState<"asc" | "desc">("asc");
	const [rows, setRows] = useState<PageRow[]>([]);
	const [loading, setLoading] = useState(false);
	const [searchTime, setSearchTime] = useState<number | null>(null);
	const [error, setError] = useState<string>("");

	// Initial load, getting some docs from index
	useEffect(() => {
		let cancelled = false;
		(async () => {
			setLoading(true);
			setError("");

			try {
				const res = await fetch("/api/search", {
					method: "POST",
					headers: { "Content-Type": "application/json" },
					body: JSON.stringify({ matchAll: true, size: 100 }),
				});

				if (!res.ok) throw new Error(`Search failed: ${res.status}`);

				const data: OSSearchResponse = await res.json();
				if (!cancelled) {
					setRows(data.hits.hits.map(mapHitToRow));
					setSearchTime(data.took);
				}
			} catch (e) {
				if (!cancelled) 
					setError(e instanceof Error ? e.message : "Search failed");
			} finally {
				if (!cancelled) setLoading(false);
			}
		})();
		return () => { cancelled = true; };
	}, []);

	const filtered = useMemo(() => {
<<<<<<< HEAD
		const q = query.trim().toLowerCase();
		const rows = q
		  ? initialRows.filter(
		      (r) =>
		        r.path.toLowerCase().includes(q) ||
		        r.title.toLowerCase().includes(q) ||
		        r.type.toLowerCase().includes(q)
		    )
		  : initialRows;

		const sorted = [...rows].sort((a, b) => {
		  const av = a[sortKey];
		  const bv = b[sortKey];
		  if (typeof av === "number" && typeof bv === "number") {
		    return sortDir === "asc" ? av - bv : bv - av;
		  }
		  const as = String(av).toLowerCase();
		  const bs = String(bv).toLowerCase();
		  return sortDir === "asc" ? as.localeCompare(bs) : bs.localeCompare(as);
		});

		return sorted;
	  }, [query, sortKey, sortDir]);
=======
  		const q = query.trim().toLowerCase();
  		const effectiveRows = rows.length ? rows : initialRows;

  		const dataset = q
  		  ? effectiveRows.filter(
  		      (r) =>
  		        r.path.toLowerCase().includes(q) ||
  		        r.title.toLowerCase().includes(q) ||
  		        r.type.toLowerCase().includes(q)
  		    )
  		  : effectiveRows;
		
  		const sorted = [...dataset].sort((a, b) => {
  		  const av = a[sortKey];
  		  const bv = b[sortKey];
  		  if (typeof av === "number" && typeof bv === "number") {
  		    return sortDir === "asc" ? av - bv : bv - av;
  		  }
  		  const as = String(av).toLowerCase();
  		  const bs = String(bv).toLowerCase();
  		  return sortDir === "asc" ? as.localeCompare(bs) : bs.localeCompare(as);
  		});
	
  		return sorted;
	}, [rows, query, sortKey, sortDir]);

>>>>>>> 86094e19

    const toggleSort = (key: keyof Pick<PageRow, "path" | "title" | "type" | "size">) => {
        if (key === sortKey) setSortDir((d) => (d === "asc" ? "desc" : "asc"));
        else {
            setSortKey(key);
            setSortDir("asc");
        }
    };

	async function handleSearchSubmit(e: FormEvent) {
		e.preventDefault();
		const q = query.trim();
		if (!q) return;
		setLoading(true); setError("");
		try {
			const res = await fetch("/api/search", {
				method: "POST",
				headers: { "Content-Type": "application/json" },
				body: JSON.stringify({ query: q, size: 100 }),
			});
			if (!res.ok) throw new Error(`Search failed: ${res.status}`);
			const data: OSSearchResponse = await res.json();
			setRows(data.hits.hits.map(mapHitToRow));
			setSearchTime(data.took);
		} catch (e) {
			setError(e instanceof Error ? e.message : "Search failed");
		} finally {
			setLoading(false);
		}
	}

    return (
        <section className="bg-white border rounded-lg p-4">
            {/*Header*/}
            <div className="flex flex-wrap items-center justify-between gap-3">
                <div>
                    <h2 className="text-lg font-semibold text-gray-900">Active run</h2>
                    <p className="text-sm text-gray-500">
                        {mockRun.url} | {mockRun.runId}
                    </p>
                </div>
                <div className="flex items-center gap-2">
                    <StatusBadge status={mockRun.status} />
					{searchTime !== null && (
						<span className="hidden sm:inline text-sm text-gray-500">{loading ? "Searching..." : `Fetched in ${searchTime}ms`}</span>
					)}
                    <CopyButton value={mockRun.runId} />
                </div>
            </div>

            {/* Example: Using ProgressBar to show crawling progress */}
			{mockRun.status === "running" && (
				<div className="mt-4 p-3 bg-blue-50 rounded-lg border border-blue-200">
					<ProgressBar
						progress={65}
						label="Crawling Progress"
						size="md"
						animated={true}
					/>
					<p className="text-xs text-blue-600 mt-2">
						Indexed 65% of target pages • 3 pages remaining
					</p>
				</div>
			)}

            {/*Tabs*/}
            <TabList 
                activeTab={activeTab} 
                onTabChange={setActiveTab}
                tabs={[
                    { id: "data", label: "Data", count: filtered.length },
                    { id: "config", label: "Config", count: 0 },
                    { id: "logs", label: "Logs", count: 0 }
                ]}
            />

            {/*Panels*/}
            {activeTab === "data" && (
                <div className="mt-4">
                    {/*Toolbar*/}
<<<<<<< HEAD
                    <div className="mb-3 flex flex-wrap items-center gap-2">
                        <div className="flex flex-1 items-center rounded-lg border border-gray-200 bg-white px-3 py-2 shadow-sm hover:border-gray-300">
                            <HiMagnifyingGlass className="mr-2 h-5 w-5 text-gray-400" />
                            <input
                                value={query}
                                onChange={(e: ChangeEvent<HTMLInputElement>) => setQuery(e.target.value)}
                                placeholder="Filter by path, title, or type"
                                className="w-full bg-transparent outline-none placeholder:text-gray-400"
                            />
                        </div>
						<button
							type="button"
							className="inline-flex items-center gap-2 rounded-lg border border-gray-300
										bg-white px-3 py-2 text-gray-700 shadow-sm transition-all
										hover:bg-gray-50 hover:shadow-md focus-visible:outline-none
										focus-visible:ring-2 focus-visible:ring-blue-500/70 focus-visible:ring-offset-2"
							title="Filters"
						>
							<HiFilter className="h-5 w-5" />
							Filters
						</button>
						<button
							type="button"
							className="inline-flex items-center gap-2 rounded-lg bg-blue-600 px-3 py-2
										font-medium text-white shadow-sm transition-all hover:bg-blue-500
										hover:shadow-lg focus-visible:outline-none focus-visible:ring-2
										focus-visible:ring-blue-500/70 focus-visible:ring-offset-2"
							title="Download CSV"
						>
							<HiDownload className="h-5 w-5" />
							CSV
						</button>
                    </div>
=======
					<form onSubmit={handleSearchSubmit} className="mb-3 flex flex-wrap items-center gap-2">
                    	<div className="mb-3 flex flex-wrap items-center gap-2">
                    	    <div className="flex flex-1 items-center rounded-lg border border-gray-200 bg-white px-3 py-2 shadow-sm hover:border-gray-300">
                    	        <HiMagnifyingGlass className="mr-2 h-5 w-5 text-gray-400" />
                    	        <input
                    	            value={query}
                    	            onChange={(e: ChangeEvent<HTMLInputElement>) => setQuery(e.target.value)}
                    	            placeholder="Filter by path, title, or type"
                    	            className="w-full bg-transparent outline-none placeholder:text-gray-400"
                    	        />
                    	    </div>
							<button
								type="submit"
								className="inline-flex items-center gap-2 rounded-lg border border-gray-300
											bg-white px-3 py-2 text-gray-700 shadow-sm transition-all 
											hover:bg-gray-50 hover:shadow-md focus-visible:outline-none
											focus-visible:ring-2 focus-visible:ring-blue-500/70 focus-visible:ring-offset-2"
								title="Query OpenSearch"
							>
								<HiArrowPath className={`h-5 w-5 ${loading ? "animate-spin" : ""}`} />
							</button>
							<button
								type="button"
								className="inline-flex items-center gap-2 rounded-lg bg-blue-600 px-3 py-2 
											font-medium text-white shadow-sm transition-all hover:bg-blue-500 
											hover:shadow-lg focus-visible:outline-none focus-visible:ring-2 
											focus-visible:ring-blue-500/70 focus-visible:ring-offset-2"
								title="Download CSV"
							>
								<HiDownload className="h-5 w-5" />
								CSV
							</button>
                    	</div>
					</form>
>>>>>>> 86094e19

					{/*Count*/}
					<div className="mb-2 flex items-center justify-between">
						<div className="text-sm text-gray-500">
							<span className="font-medium text-gray-900">Indexed Pages</span> ({filtered.length})
						</div>
						<div className="flex items-center gap-2 text-xs text-gray-500">
							{loading ? (
								<>
									<HiArrowPath className="h-4 w-4 animate-spin" /> Loading...
								</>
							) : null}
						</div>
					</div>

					{/*Table*/}
					<div className="overflow-hidden rounded-lg border">
						<div className="max-h-[420px] overflow-auto">
							<table className="min-w-full text-sm">
								<thead className="sticky top-0 bg-gray-50 text-left text-gray-600">
									<tr className="[&>th]:py-2 [&>th]:px-3">
										<SortableTH
											label="Path"
											sortKey="path"
											currentSort={sortKey}
											sortDir={sortDir}
											onSort={(key) => toggleSort(key as keyof Pick<PageRow, "path" | "title" | "type" | "size">)}
										/>
										<SortableTH
											label="Title"
											sortKey="title"
											currentSort={sortKey}
											sortDir={sortDir}
											onSort={(key) => toggleSort(key as keyof Pick<PageRow, "path" | "title" | "type" | "size">)}
										/>
										<SortableTH
											label="Type"
											sortKey="type"
											currentSort={sortKey}
											sortDir={sortDir}
											onSort={(key) => toggleSort(key as keyof Pick<PageRow, "path" | "title" | "type" | "size">)}
										/>
										<SortableTH
											label="Size"
											sortKey="size"
											currentSort={sortKey}
											sortDir={sortDir}
											onSort={(key) => toggleSort(key as keyof Pick<PageRow, "path" | "title" | "type" | "size">)}
										/>
									</tr>
								</thead>
								<tbody className="divide-y divide-gray-100">
									{filtered.map((row) => (
										<tr key={row.id} className="hover:bg-gray-50">
											<td className="py-2 px-3 font-mono text-gray-800">
												<span className="truncate block max-w-[420px]">{row.path}</span>
											</td>
											<td className="py-2 px-3 text-gray-800">{row.title}</td>
											<td className="py-2 px-3 text-gray-800">{row.type}</td>
											<td className="py-2 px-3 tabular-nums text-gray-800">{formatKB(row.size)}</td>
										</tr>
									))}
								</tbody>
							</table>
						</div>
					</div>
                </div>
            )}

			{activeTab === "config" && (
				<div className="mt-4 space-y-3">
					<div className="flex items-center justify-between">
						<h3 className="text-sm font-medium text-gray-900">Crawler config</h3>
						<CopyButton value={JSON.stringify(sampleConfig, null, 2)} label="Copy JSON" />
					</div>
					<pre className="overflow-auto rounded-lg border bg-gray-50 p-3 text-xs leading-relaxed text-gray-800">
						{JSON.stringify(sampleConfig, null, 2)}
					</pre>
				</div>
			)}

			{activeTab === "logs" && (
				<div className="mt-4">
					<div className="mb-2 flex items-center justify-between">
						<h3 className="text-sm font-medium text-gray-900">Run logs</h3>
						<span className="inline-flex items-center gap-1 text-xs text-green-700">
							<HiOutlineCheckCircle className="h-4 w-4" /> live
						</span>
					</div>
					<pre className="max-h-[420px] overflow-auto rounded-lg border bg-black p-3 text-xs leading-relaxed text-green-300">
						{`10:12:03  [INFO] seed=https://example.com depth=2 renderJS=true
							10:12:05  [FETCH] 200  GET  /  (18322 bytes)
							10:12:07  [PARSE] links found: 14
							10:12:12  [FETCH] 200  GET  /pricing  (25101 bytes)
							10:12:15  [FETCH] 200  GET  /about  (19552 bytes)
							10:12:18  [FETCH] 200  GET  /case-studies  (39881 bytes)
							10:12:23  [FETCH] 200  GET  /blog  (28430 bytes)
							10:12:27  [FETCH] 200  GET  /blog/ai-for-search  (44012 bytes)
							10:12:32  [FETCH] 200  GET  /whitepaper.pdf  (512330 bytes)
							10:12:38  [DONE]  indexed=10  queued=0  errors=0`}
					</pre>
				</div>
			)}
        </section>
    );
}

function CopyButton({ value, label = "Copy ID" }: { value: string; label?: string }) {
  const [copied, setCopied] = useState(false);

  return (
    <button
      type="button"
      onClick={async () => {
        try {
          await navigator.clipboard.writeText(value);
          setCopied(true);
          setTimeout(() => setCopied(false), 1200);
        } catch {}
      }}
      className="inline-flex items-center gap-2 rounded-lg border border-gray-300 bg-white px-3 py-2 text-sm text-gray-700 shadow-sm transition-all hover:bg-gray-50 hover:shadow-md focus-visible:outline-none focus-visible:ring-2 focus-visible:ring-blue-500/70 focus-visible:ring-offset-2"
      title={label}
    >
      {copied ? (
        <HiOutlineCheckCircle className="h-5 w-5 text-green-600" />
      ) : (
        <HiClipboard className="h-5 w-5" />
      )}
      <span className="hidden sm:inline">{copied ? "Copied" : label}</span>
    </button>
  );
}

// Sample config for Config tab
const sampleConfig = {
  seedUrl: "https://example.com",
  include: ["/", "/pricing", "/about", "/blog"],
  exclude: ["/admin", "/auth", "/cart"],
  depth: 2,
  maxPages: 250,
  renderJS: true,
  respectRobotsTxt: true,
  obeySitemaps: true,
  userAgent: "DemoCrawler/1.0",
  rateLimit: { requestsPerSecond: 4, burst: 8 },
};<|MERGE_RESOLUTION|>--- conflicted
+++ resolved
@@ -4,14 +4,10 @@
 import StatusBadge from "./StatusBadge";
 import TabList from "./TabList";
 import SortableTH from "./SortableTH";
-<<<<<<< HEAD
-import ProgressBar from "./ProgressBar";
-import { useMemo, useState, ChangeEvent } from "react";
-import {
-=======
+
 import { useMemo, useState, useEffect, ChangeEvent, FormEvent } from "react";
 import { 
->>>>>>> 86094e19
+
 	HiDownload,
     HiOutlineCheckCircle,
     HiClipboard,
@@ -137,31 +133,7 @@
 	}, []);
 
 	const filtered = useMemo(() => {
-<<<<<<< HEAD
-		const q = query.trim().toLowerCase();
-		const rows = q
-		  ? initialRows.filter(
-		      (r) =>
-		        r.path.toLowerCase().includes(q) ||
-		        r.title.toLowerCase().includes(q) ||
-		        r.type.toLowerCase().includes(q)
-		    )
-		  : initialRows;
-
-		const sorted = [...rows].sort((a, b) => {
-		  const av = a[sortKey];
-		  const bv = b[sortKey];
-		  if (typeof av === "number" && typeof bv === "number") {
-		    return sortDir === "asc" ? av - bv : bv - av;
-		  }
-		  const as = String(av).toLowerCase();
-		  const bs = String(bv).toLowerCase();
-		  return sortDir === "asc" ? as.localeCompare(bs) : bs.localeCompare(as);
-		});
-
-		return sorted;
-	  }, [query, sortKey, sortDir]);
-=======
+
   		const q = query.trim().toLowerCase();
   		const effectiveRows = rows.length ? rows : initialRows;
 
@@ -188,7 +160,7 @@
   		return sorted;
 	}, [rows, query, sortKey, sortDir]);
 
->>>>>>> 86094e19
+
 
     const toggleSort = (key: keyof Pick<PageRow, "path" | "title" | "type" | "size">) => {
         if (key === sortKey) setSortDir((d) => (d === "asc" ? "desc" : "asc"));
@@ -269,41 +241,7 @@
             {activeTab === "data" && (
                 <div className="mt-4">
                     {/*Toolbar*/}
-<<<<<<< HEAD
-                    <div className="mb-3 flex flex-wrap items-center gap-2">
-                        <div className="flex flex-1 items-center rounded-lg border border-gray-200 bg-white px-3 py-2 shadow-sm hover:border-gray-300">
-                            <HiMagnifyingGlass className="mr-2 h-5 w-5 text-gray-400" />
-                            <input
-                                value={query}
-                                onChange={(e: ChangeEvent<HTMLInputElement>) => setQuery(e.target.value)}
-                                placeholder="Filter by path, title, or type"
-                                className="w-full bg-transparent outline-none placeholder:text-gray-400"
-                            />
-                        </div>
-						<button
-							type="button"
-							className="inline-flex items-center gap-2 rounded-lg border border-gray-300
-										bg-white px-3 py-2 text-gray-700 shadow-sm transition-all
-										hover:bg-gray-50 hover:shadow-md focus-visible:outline-none
-										focus-visible:ring-2 focus-visible:ring-blue-500/70 focus-visible:ring-offset-2"
-							title="Filters"
-						>
-							<HiFilter className="h-5 w-5" />
-							Filters
-						</button>
-						<button
-							type="button"
-							className="inline-flex items-center gap-2 rounded-lg bg-blue-600 px-3 py-2
-										font-medium text-white shadow-sm transition-all hover:bg-blue-500
-										hover:shadow-lg focus-visible:outline-none focus-visible:ring-2
-										focus-visible:ring-blue-500/70 focus-visible:ring-offset-2"
-							title="Download CSV"
-						>
-							<HiDownload className="h-5 w-5" />
-							CSV
-						</button>
-                    </div>
-=======
+
 					<form onSubmit={handleSearchSubmit} className="mb-3 flex flex-wrap items-center gap-2">
                     	<div className="mb-3 flex flex-wrap items-center gap-2">
                     	    <div className="flex flex-1 items-center rounded-lg border border-gray-200 bg-white px-3 py-2 shadow-sm hover:border-gray-300">
@@ -338,7 +276,7 @@
 							</button>
                     	</div>
 					</form>
->>>>>>> 86094e19
+
 
 					{/*Count*/}
 					<div className="mb-2 flex items-center justify-between">
